--- conflicted
+++ resolved
@@ -26,17 +26,7 @@
         [SetUp]
         public void Setup()
         {
-<<<<<<< HEAD
-            Graph = new RandomInfiniteDirectedGraph(
-                new RandomInfiniteDirectedGraphOptions()
-=======
-            Graph = new InfiniteDirectedGraph(
-                new InfiniteDirectedGraphParameters
-                {
-                    PropertyCount = 10
-                }
->>>>>>> 378da0d5
-            );
+            Graph = new InfiniteDirectedGraph(new InfiniteDirectedGraphParameters());
         }
 
         /// <summary>

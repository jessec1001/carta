--- conflicted
+++ resolved
@@ -1,49 +1,45 @@
-{
-  "Logging": {
-    "LogLevel": {
-      "Default": "Information",
-      "Microsoft": "Warning",
-      "Microsoft.Hosting.Lifetime": "Information"
-    }
-  },
-<<<<<<< HEAD
-  "Deployment": {
-    "AWS": {
-      "AccessKey": "AKIAUJ6BOHWZVTTAIQH2",
-      "SecretKey": "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"
-    }
-  },
-  "Database": {
-    "DynamoDb": {
-      "Table": "Carta"
-    }
-  },
-  "AllowedHosts": "*"
-=======
-  "AllowedHosts": "*",
-  "Authentication": {
-    "Cookies": {
-      "ExpireTimeSpan": "01:00:00",
-      "Cookie": {
-        "HttpOnly": true,
-        "MaxAge": "00:30:00",
-        "Name": "CartaAuth"
-      }
-    },
-    "OpenIdConnect": {
-      "Authority": "https://cognito-idp.us-east-2.amazonaws.com/us-east-2_MXndqWLaI",
-      "ClientId": "6e71v7obqktk3dmv4nrs3ivhl3",
-      "ClientSecret": "eeighfpc0h1fo623r319e49t99jjq0qfful9tpi2vm3u9s8i52t",
-      "MetadataAddress": "https://cognito-idp.us-east-2.amazonaws.com/us-east-2_MXndqWLaI/.well-known/openid-configuration",
-      "ResponseType": "code",
-      "RequireHttpsMetadata": true,
-      "SaveTokens": false,
-      "TokenValidationParameters": {
-        "ValidateIssuer": true
-      },
-      "UseTokenlifeTime": true,
-      "UsePkce": true
-    }
-  }
->>>>>>> 88e752b3
+{
+  "Logging": {
+    "LogLevel": {
+      "Default": "Information",
+      "Microsoft": "Warning",
+      "Microsoft.Hosting.Lifetime": "Information"
+    }
+  },
+  "Deployment": {
+    "AWS": {
+      "AccessKey": "AKIAUJ6BOHWZVTTAIQH2",
+      "SecretKey": "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"
+    }
+  },
+  "Database": {
+    "DynamoDb": {
+      "Table": "Carta"
+    }
+  },
+  "AllowedHosts": "*",
+  "Authentication": {
+    "Cookies": {
+      "ExpireTimeSpan": "01:00:00",
+      "Cookie": {
+        "HttpOnly": true,
+        "MaxAge": "00:30:00",
+        "Name": "CartaAuth"
+      }
+    },
+    "OpenIdConnect": {
+      "Authority": "https://cognito-idp.us-east-2.amazonaws.com/us-east-2_MXndqWLaI",
+      "ClientId": "6e71v7obqktk3dmv4nrs3ivhl3",
+      "ClientSecret": "eeighfpc0h1fo623r319e49t99jjq0qfful9tpi2vm3u9s8i52t",
+      "MetadataAddress": "https://cognito-idp.us-east-2.amazonaws.com/us-east-2_MXndqWLaI/.well-known/openid-configuration",
+      "ResponseType": "code",
+      "RequireHttpsMetadata": true,
+      "SaveTokens": false,
+      "TokenValidationParameters": {
+        "ValidateIssuer": true
+      },
+      "UseTokenlifeTime": true,
+      "UsePkce": true
+    }
+  }
 }
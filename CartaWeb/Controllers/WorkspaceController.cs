﻿using System;
using System.Collections.Generic;
using System.Security.Claims;
using System.Text.Json;
using System.Text.Json.Serialization;
using System.Threading.Tasks;
using Microsoft.AspNetCore.Authorization;
using Microsoft.AspNetCore.Mvc;
using Microsoft.Extensions.Logging;


using CartaCore.Serialization.Json;
using CartaCore.Persistence;
using CartaWeb.Models.Data;
using CartaWeb.Models.DocumentItem;

namespace CartaWeb.Controllers
{
    /// <summary>
    /// Manages creation, retrieval, and archiving of workspaces by the signed in user, and sharing of workspaces
    /// with other users.
    /// </summary>
    [Route("api/[controller]")]
    [ApiController]
    public class WorkspaceController : ControllerBase
    {
        /// <summary>
        /// Options for serialization
        /// </summary>
        private static JsonSerializerOptions JsonOptions = new JsonSerializerOptions(JsonSerializerDefaults.Web);

        /// <summary>
        /// Static constructor for initializing JSON serialization/deserialization options
        /// </summary>
        static WorkspaceController()
        {
            JsonOptions.DefaultIgnoreCondition = JsonIgnoreCondition.WhenWritingNull;
            JsonOptions.PropertyNameCaseInsensitive = false;
            JsonOptions.Converters.Insert(0, new JsonDiscriminantConverter());
        }

        /// <summary>
        /// The logger for this controller.
        /// </summary>
        private readonly ILogger<WorkspaceController> _logger;

        /// <summary>
        /// The NoSQL DB context for this controller
        /// </summary>
        private readonly INoSqlDbContext _noSqlDbContext;

        /// <inheritdoc />
        public WorkspaceController(ILogger<WorkspaceController> logger, INoSqlDbContext noSqlDbContext)
        {
            _logger = logger;
            _noSqlDbContext = noSqlDbContext;

        }

        /// <summary>
        /// Persists a new workspace, creating table items for the worskpace under the logged in user, and the user
        /// under the workspace.
        /// </summary>
        /// <param name="userItem">The user information.</param>
        /// <param name="workspaceItem">The workspace information.</param>
        /// <returns>
        /// A unique identifier for the workspace.
        /// </returns>
        protected async Task<string> CreateWorkspaceAsync(
            UserItem userItem,
            WorkspaceItem workspaceItem)
        {
            string json = JsonSerializer.Serialize<WorkspaceItem>(workspaceItem, JsonOptions);
            string id = await _noSqlDbContext.CreateDocumentStringAsync
            (
                Keys.GetUserKey(userItem.UserInformation.Id),
                Keys.GetWorkspaceKey(""),
                json
            );

            userItem.DocumentHistory.DateAdded = DateTime.Now;
            json = JsonSerializer.Serialize<UserItem>(userItem, JsonOptions);
            await _noSqlDbContext.SaveDocumentStringAsync
            (
                Keys.GetWorkspaceKey(id),
                Keys.GetUserKey(userItem.UserInformation.Id),
                json
            );

            return id;
        }

        /// <summary>
        /// Returns the information of all the workspaces the given user has access to.
        /// </summary>
        /// <param name="userId">The user identifier.</param>
        /// <returns>
        /// A list of workspace items.
        /// </returns>
        protected async Task<List<WorkspaceItem>> LoadWorkspaceItemsAsync(string userId)
        {
            string partitionKey = Keys.GetUserKey(userId);
            string sortKeyPrefix = Keys.GetWorkspaceKey("");
            List<string> jsonStrings = await _noSqlDbContext.LoadDocumentStringsAsync(partitionKey, sortKeyPrefix);
            List<WorkspaceItem> workspaceItems = new() { };
            foreach (string jsonString in jsonStrings)
            {
                workspaceItems.Add(JsonSerializer.Deserialize<WorkspaceItem>(jsonString, JsonOptions));
            }
            return workspaceItems;
        }

        /// <summary>
        /// Returns the workspace information for the given workspace identifier and user.
        /// </summary>
        /// <param name="userId">The user identifier.</param>
        /// <param name="workspaceId">The workspace identifier.</param>
        /// <returns>
        /// A workspace item.
        /// </returns>
        protected async Task<WorkspaceItem> LoadWorkspaceItemAsync(string userId, string workspaceId)
        {
            string partitionKey = Keys.GetUserKey(userId);
            string sortKey = Keys.GetWorkspaceKey(workspaceId);
            string jsonString = await _noSqlDbContext.LoadDocumentStringAsync(partitionKey, sortKey);
            if (jsonString is null) return null;
            else return JsonSerializer.Deserialize<WorkspaceItem>(jsonString, JsonOptions);
        }

        /// <summary>
        /// Returns the information of all the users under the workspace.
        /// </summary>
        /// <param name="workspaceId">The workspace identifier.</param>
        /// <returns>
        /// A list of user items.
        /// </returns>
        protected async Task<List<UserItem>> LoadUserItemsAsync(string workspaceId)
        {
            string partitionKey = Keys.GetWorkspaceKey(workspaceId);
            string sortKeyPrefix = Keys.GetUserKey("");
            List<string> jsonStrings = await _noSqlDbContext.LoadDocumentStringsAsync(partitionKey, sortKeyPrefix);
            List<UserItem> userItems = new() { };
            foreach (string jsonString in jsonStrings)
            {
                userItems.Add(JsonSerializer.Deserialize<UserItem>(jsonString, JsonOptions));
            }
            return userItems;
        }

        /// <summary>
        /// Returns user information for the given workspace and user.
        /// </summary>
        /// <param name="workspaceId">The workspace identifier.</param>
        /// <param name="userId">The user identifier.</param>
        /// <returns>
        /// The user item.
        /// </returns>
        protected async Task<UserItem> LoadUserItemAsync(string workspaceId, string userId)
        {
            string partitionKey = Keys.GetWorkspaceKey(workspaceId);
            string sortKey = Keys.GetUserKey(userId);
            string jsonString = await _noSqlDbContext.LoadDocumentStringAsync(partitionKey, sortKey);
            if (jsonString is null) return null;
            else return JsonSerializer.Deserialize<UserItem>(jsonString, JsonOptions);
        }

        /// <summary>
        /// Updates workspace and user information.
        /// </summary>
        /// <param name="userItem">The user information.</param>
        /// <param name="workspaceItem">The workspace information.</param>
        /// <returns>
        /// True if the update operations completed with no errors.
        /// </returns>
        protected async Task<bool> UpdateWorkspaceAsync(UserItem userItem, WorkspaceItem workspaceItem)
        {
            string json = JsonSerializer.Serialize<WorkspaceItem>(workspaceItem, JsonOptions);
            bool updated = await _noSqlDbContext.UpdateDocumentStringAsync
            (
                Keys.GetUserKey(userItem.UserInformation.Id),
                Keys.GetWorkspaceKey(workspaceItem.Id),
                json
            );
            if (!updated)
            {
                _logger.LogWarning($"Workspace item for user {userItem.UserInformation.Id} and workspace " +
                    $"{workspaceItem.Id} could not be found for update");
                return false;
            }

            json = JsonSerializer.Serialize<UserItem>(userItem, JsonOptions);
            updated = await _noSqlDbContext.UpdateDocumentStringAsync
            (
                Keys.GetWorkspaceKey(workspaceItem.Id),
                Keys.GetUserKey(userItem.UserInformation.Id),
                json
            );
            if (!updated) _logger.LogWarning($"User item for user {userItem.UserInformation.Id} and workspace " +
                $"{workspaceItem.Id} could not be found for update");
            return updated;
        }

        /// <summary>
        /// Adds a user to a workspace, adding table items for the workspace under the user, and the user
        /// under the workspace.
        /// </summary>
        /// <param name="userItem">The user information.</param>
        /// <param name="workspaceItem">The workspace information.</param>
        protected async Task SaveWorkspaceAsync(UserItem userItem, WorkspaceItem workspaceItem)
        {
            string json = JsonSerializer.Serialize<WorkspaceItem>(workspaceItem, JsonOptions);
            await _noSqlDbContext.SaveDocumentStringAsync
            (
                Keys.GetUserKey(userItem.UserInformation.Id),
                Keys.GetWorkspaceKey(workspaceItem.Id),
                json
            );

            json = JsonSerializer.Serialize<UserItem>(userItem, JsonOptions);
            await _noSqlDbContext.SaveDocumentStringAsync
            (
                Keys.GetWorkspaceKey(workspaceItem.Id),
                Keys.GetUserKey(userItem.UserInformation.Id),
                json
            );
        }

        /// <summary>
        /// Loads data set information for the given workspace identifier and data set identifier
        /// </summary>
        /// <param name="workspaceId">The workspace identifier.</param>
        /// <param name="datasetId">The dataset identifier</param>
        protected async Task<DatasetItem> LoadWorkspaceDatasetAsync(
            string workspaceId,
            string datasetId
        )
        {
            string partitionKey = Keys.GetWorkspaceKey(workspaceId);
            string sortKey = Keys.GetDatasetKey(datasetId);
            string jsonString = await _noSqlDbContext.LoadDocumentStringAsync(partitionKey, sortKey);
            if (jsonString is null) return null;
            else return JsonSerializer.Deserialize<DatasetItem>(jsonString, JsonOptions);
        }

        /// <summary>Updates the workflow access information.</summary>
        /// <param name="id">The unique identifier for the workspace.</param>
        /// <param name="workflowId">The unique identifier for the workflow.</param>
        /// <param name="workflowName">The workflow name.</param>
        /// <param name="versionInformation">Version information for the workflow.</param>
        /// <returns>Workflow access information.</returns>
        protected async Task<WorkflowAccessItem> UpdateWorkflowAccessAsync(
            string id,
            string workflowId,
            string workflowName,
            VersionInformation versionInformation)
        {
            WorkflowAccessItem workflowAccessItem = new WorkflowAccessItem
            (
                workflowId,
                workflowName,
                versionInformation
            );
            workflowAccessItem.DocumentHistory = new DocumentHistory(new UserInformation(User));
            string jsonString = JsonSerializer.Serialize<WorkflowAccessItem>(workflowAccessItem, JsonOptions);
            await _noSqlDbContext.SaveDocumentStringAsync
            (
                Keys.GetWorkspaceKey(id),
                Keys.GetWorkflowAccessKey(workflowId),
                jsonString
            );
            return workflowAccessItem;
        }

        /// <summary>Updates the workflow access information.</summary>
        /// <param name="id">The unique identifier for the workspace.</param>
        /// <param name="workflowId">The unique identifier for the workflow.</param>
        /// <param name="workflowAccessItem">The workflow access item to persist.</param>
        protected async Task UpdateWorkflowAccessAsync(
            string id,
            string workflowId,
            WorkflowAccessItem workflowAccessItem)
        {
            string jsonString = JsonSerializer.Serialize<WorkflowAccessItem>(workflowAccessItem, JsonOptions);
            await _noSqlDbContext.SaveDocumentStringAsync
            (
                Keys.GetWorkspaceKey(id),
                Keys.GetWorkflowAccessKey(workflowId),
                jsonString
            );
        }

        /// <summary>
        /// Retrieves accees information on the specified workflow.
        /// </summary>
        /// <param name="id">The workspace identifier.</param>
        /// <param name="workflowId">The workflow identifier.</param>
        /// <returns>Workflow access information.</returns>
        protected async Task<WorkflowAccessItem> LoadWorkflowAccessAsync(
            string id,
            string workflowId
        )
        {
            string partitionKey = Keys.GetWorkspaceKey(id);
            string sortKey = Keys.GetWorkflowAccessKey(workflowId);
            string jsonString = await _noSqlDbContext.LoadDocumentStringAsync(partitionKey, sortKey);
            if (jsonString is null) return null;
            else return (JsonSerializer.Deserialize<WorkflowAccessItem>(jsonString, JsonOptions));
        }


        /// <summary>
        /// Create a new workspace for the given user.
        /// </summary>
        /// <param name="name">The workspace name.</param>
        /// <request name="Example">
        ///     <arg name="name">MyWorkspace</arg>
        /// </request>
        /// <returns status="200">The workspace information will be attached to the returned object.</returns>
        /// <returns status="409">
        /// Occurs when the create operation fails unexpectedly due to a key conflict.
        /// </returns>
        [Authorize]
        [HttpPost("{name}")]
        public async Task<ActionResult<WorkspaceItem>> PostWorkspace(
            [FromRoute] string name
        )
        {
            UserInformation userInformation = new UserInformation(User);
            UserItem userItem = new UserItem(userInformation);
            userItem.DocumentHistory.AddedBy = userInformation;
            WorkspaceItem workspaceItem = new WorkspaceItem(name, userInformation);
            string id = await CreateWorkspaceAsync(userItem, workspaceItem);
            if (id is null) return Conflict();
            else
            {
                workspaceItem.Id = id;
                return Ok(workspaceItem);
            }            
        }

        /// <summary>
        /// Get the workspace information for the given workspace identifier.
        /// </summary>
        /// <param name="id">A unique workspace identifier.</param>
        /// <request name="Example">
        ///     <arg name="id">01F68ES7FSMMY1PYCG72B31759</arg>
        /// </request>
        /// <returns status="200"> The workspace information will be attached to the returned object.
        /// </returns>
        /// <returns status="404">
        /// Occurs when the workspace item for the given ID cannot be found.
        /// </returns>
        [Authorize]
        [HttpGet("{id}")]
        public async Task<ActionResult<WorkspaceItem>> GetWorkspace(
            [FromRoute] string id
        )
        {
            WorkspaceItem workspaceItem = await LoadWorkspaceItemAsync(new UserInformation(User).Id, id);
            if (workspaceItem is null) return NotFound();
            else return Ok(workspaceItem);
        }

        /// <summary>
        /// Get the information of all the workspaces the user has access to.
        /// </summary>
        /// <param name="archived">A flag indicating whether archived workspaces should be returned.
        /// Set to true if archived workspaces should be returned, otherwise set to false.
        /// Defaults to false.</param>
        /// <request name="Retrieve Archived Workspaces">
        ///     <arg name="archived">true</arg>
        /// </request>
        /// <request name="Retrieve Active Workspaces">
        ///     <arg name="archived">false</arg>
        /// </request>
        /// <returns status="200">
        /// A list of workspace items will be attached to the returned object.
        /// </returns>
        /// <returns status="404">
        /// Occurs when no workspaces exist for the user.
        /// </returns>
        [Authorize]
        [HttpGet]
        public async Task<ActionResult<List<WorkspaceItem>>> GetWorkspaces(
            [FromQuery(Name = "archived")] bool? archived
        )
        {
            // If no archived query parameter has been passed, set it to false
            if (!archived.HasValue) archived = false;

            // Load the items and filter items according to archived flag
            List<WorkspaceItem> allWorkspaceItems = await LoadWorkspaceItemsAsync(new UserInformation(User).Id);
            if (allWorkspaceItems is null) return NotFound();
            else
            {
                List<WorkspaceItem> workspaceItems = new List<WorkspaceItem>();
                foreach (WorkspaceItem item in allWorkspaceItems)
                {
                    if (item.Archived == archived.Value) workspaceItems.Add(item);
                }

                return Ok(workspaceItems);
            }
        }

        /// <summary>
        /// Get a list of all the users that have access to a workspace
        /// </summary>
        /// <param name="id">The workspace identifier</param>
        /// <request name="Example">
        ///     <arg name="id">01F68ES7FSMMY1PYCG72B31759</arg>
        /// </request>
        /// <returns status="200">
        /// A list of users will be attached to the returned object. 
        /// </returns>
        /// <returns status="404">
        /// Occurs when no users can be found. 
        /// </returns>
        [Authorize]
        [HttpGet("{id}/users")]
        public async Task<ActionResult<List<UserItem>>> GetWorkspaceUsers(
            [FromRoute] string id
        )
        {
            List<UserItem> userItems = await LoadUserItemsAsync(id);
            if (userItems is null) return NotFound();
            else return Ok(userItems);
        }

        /// <summary>
        /// Update the archived status of a workspace.
        /// </summary>
        /// <param name="id">The workspace identifier.</param>
        /// <param name="archived">Flag indicating whether the workspace should be archived (true)
        /// or not (false).</param>
        /// <request name="Archive a Workspace">
        ///     <arg name="id">01F68ES7FSMMY1PYCG72B31759</arg>
        ///     <arg name="archived">true</arg>
        /// </request>
        /// <request name="Unarchive a Workspace">
        ///     <arg name="id">01F68ES7FSMMY1PYCG72B31759</arg>
        ///     <arg name="archived">false</arg>
        /// </request>
        /// <returns status="200">Occurs when the operation is successful.</returns>
        /// <returns status="404">
        /// Occurs when a workspace for the given identifier cannot be found. 
        /// </returns>
        [Authorize]
        [HttpPatch("{id}")]
        public async Task<ActionResult<WorkspaceItem>> PatchWorkspace(
            [FromRoute] string id,
            [FromQuery(Name = "archived")] bool archived
        )
        {
            UserInformation userInformation = new UserInformation(User);
            WorkspaceItem workspaceItem = await LoadWorkspaceItemAsync(userInformation.Id, id);
            if (workspaceItem is null) return NotFound();
            UserItem userItem = await LoadUserItemAsync(id, userInformation.Id);
            if (userItem is null) return NotFound();
            workspaceItem.Archived = archived;
            if (archived)
            {
                userItem.DocumentHistory.DateDeleted = DateTime.Now;
                userItem.DocumentHistory.DeletedBy = userInformation;
                workspaceItem.DocumentHistory.DateArchived = DateTime.Now;
            } else
            {
                userItem.DocumentHistory.DateAdded = DateTime.Now;
                userItem.DocumentHistory.AddedBy = userInformation;
                workspaceItem.DocumentHistory.DateUnarchived = DateTime.Now;
            }
            bool updated = await UpdateWorkspaceAsync(userItem, workspaceItem);
            if (updated) return Ok(workspaceItem);
            else return NotFound();
        }

        /// <summary>
        /// Add users to the workspace. 
        /// </summary>
        /// <param name="id">The workspace identifier.</param>
        /// <param name="userItems">A list of users (identifier and user name) that should be added to the
        /// workspace.</param>
        /// <request name="Example">
        ///     <arg name="id">01F68ES7FSMMY1PYCG72B31759</arg>
        ///     <body>
        ///         [
        ///            {
        ///               "userInformation": {   
        ///                    "id":"userId1",
        ///                    "name":"user1"
        ///                }
        ///            },
        ///            {
        ///                "userInformation": {   
        ///                    "id":"userId2",
        ///                    "name":"user2"
        ///                }
        ///            }
        ///         ]
        ///     </body>
        /// </request>
        /// <returns status="200">Occurs when the operation is successful.</returns>
        [Authorize]
        [HttpPatch("{id}/users")]
        public async Task<ActionResult<List<UserItem>>> PatchWorkspaceUsers(
            [FromRoute] string id,
            [FromBody] List<UserItem> userItems
        )
        {
            UserInformation userInformation = new UserInformation(User);
            WorkspaceItem workspaceItem = await LoadWorkspaceItemAsync(userInformation.Id, id);
            if (workspaceItem is null) return NotFound();
            foreach (UserItem userItem in userItems)
            {
                userItem.DocumentHistory.DateAdded = DateTime.Now;
                userItem.DocumentHistory.AddedBy = userInformation;
                await SaveWorkspaceAsync(userItem, workspaceItem);
            }
            return Ok(userItems);
        }

        /// <summary>
        /// Deletes a user from a workspace. 
        /// </summary>
        /// <param name="id">The workspace identifier.</param>
        /// <param name="users">A list of user identifiers.</param>
        /// <request name="Example">
        ///     <arg name="id">01F68ES7FSMMY1PYCG72B31759</arg>
        ///     <arg name="users">846817bf-5695-4cca-bd3b-64313beecb56</arg>
        /// </request>
        /// <returns status="200">Occurs when the operation is successful.</returns>
        /// <returns status="403">Occurs when the workspace is not owned by the logged in user.</returns>
        /// <returns status="404">Occurs when the user or workspace record could not be found.</returns>
        [Authorize]
        [HttpDelete("{id}/users")]
        public async Task<ActionResult> DeleteWorkspaceUser(
            [FromRoute] string id,
            [FromQuery(Name = "users")] List<string> users
        )
        {
            foreach (string userId in users)
            {
                // Load the workspace and user items
                WorkspaceItem workspaceItem = await LoadWorkspaceItemAsync(userId, id);
                if (workspaceItem is null) return NotFound();
                UserItem userItem = await LoadUserItemAsync(id, userId);
                if (userItem is null) return NotFound();

                // Delete the workspace for the given user if the workspace is owned by the logged in user
                if (workspaceItem.DocumentHistory.AddedBy.Id != new UserInformation(User).Id)
                {
                    _logger.LogWarning($"Workspace item for user {userId} and workspace {workspaceItem.Id} " +
                        $"not created by logged in user");
                    return Forbid();
                }
                bool deleted = await _noSqlDbContext.DeleteDocumentStringAsync
                (
                    Keys.GetUserKey(userId),
                    Keys.GetWorkspaceKey(id)
                );
                if (!deleted)
                {
                    _logger.LogWarning($"Workspace item for user {userId} and workspace {workspaceItem.Id} " +
                        $"could not be deleted");
                    return NotFound();
                }

                // Update user item information to record the deletion
                userItem.DocumentHistory.DateDeleted = DateTime.Now;
                userItem.DocumentHistory.DeletedBy = new UserInformation(User);
                string json = JsonSerializer.Serialize<UserItem>(userItem, JsonOptions);
                bool updated = await _noSqlDbContext.UpdateDocumentStringAsync
                (
                    Keys.GetWorkspaceKey(id),
                    Keys.GetUserKey(userId),
                    json
                );
                if (!updated)
                {
                    _logger.LogWarning($"User item for user {userId} and workspace {workspaceItem.Id} " +
                        $"could not be found to update delete state");
                    return NotFound();
                }
            }

            // Return Ok if no errors occurred up to this point
            return Ok();
        }

        /// <summary>
        /// Persist the data set under the given workspace. 
        /// </summary>
        /// <param name="id">The workspace identifier.</param>
        /// <param name="source">The data set source.</param>
        /// <param name="resource">The data set resource.</param>
        /// <param name="name">Optional name for the data set.</param>
        /// <request name="Example">
        ///     <arg name="id">01F68ES7FSMMY1PYCG72B31759</arg>
        ///     <arg name="source">Synthetic</arg>
        ///     <arg name="resource">Finite</arg>
        /// </request>
        /// <request name="Example with name">
        ///     <arg name="id">01F68ES7FSMMY1PYCG72B31759</arg>
        ///     <arg name="source">Synthetic</arg>
        ///     <arg name="resource">Finite</arg>
        ///     <arg name="name">MyDatasetName</arg>
        /// </request>
        /// <returns status="200">Occurs when the operation is successful. The data set information,
        /// including an unique identifier, will be attached to the response.</returns>
        [Authorize]
        [HttpPost("{id}/data/{source}/{resource}")]
        public async Task<ActionResult<DatasetItem>> PostWorkspaceData(
            [FromRoute] string id,
            [FromRoute] DataSource source,
            [FromRoute] string resource,
            [FromQuery(Name = "name")] string name
        )
        {
            DatasetItem datasetItem = new DatasetItem(source, resource, new UserInformation(User));
            if (name is not null) datasetItem.Name = name;
            string json = JsonSerializer.Serialize<DatasetItem>(datasetItem, JsonOptions);
            string datasetId = await _noSqlDbContext.CreateDocumentStringAsync
            (
                Keys.GetWorkspaceKey(id),
                Keys.GetDatasetKey(""),
                json
            );
            if (datasetId is null) return Conflict();
            else
            {
                datasetItem.Id = datasetId;
                return Ok(datasetItem);
            }
        }

        /// <summary>
        /// Update the name or workflow of a dataset.
        /// </summary>
        /// <param name="id">The workspace identifier.</param>
        /// <param name="datasetId">The unique data set identifier.</param>
        /// <param name="name">Optional name for the data set.</param>
        /// <param name="workflowId">Optional workflow identifier to apply to the data set.</param>
        /// <param name="versionNumber">Optional version number to apply to the data set.</param>
        /// <request name="Example to update name">
        ///     <arg name="id">01F68ES7FSMMY1PYCG72B31759</arg>
        ///     <arg name="datasetId">02F69ES5FSMMY1PYCG72B31531</arg>
        ///     <arg name="name">MyDataset</arg>
        /// </request>
        /// <request name="Example to update workflow">
        ///     <arg name="id">01F68ES7FSMMY1PYCG72B31759</arg>
        ///     <arg name="datasetId">02F69ES5FSMMY1PYCG72B31531</arg>
        ///     <arg name="workflow">01F6Q75NC7TEPXWSNSXJC18BDE</arg>
        /// </request>
        /// <request name="Example to update name, workflow and workflow version">
        ///     <arg name="id">01F68ES7FSMMY1PYCG72B31759</arg>
        ///     <arg name="datasetId">02F69ES5FSMMY1PYCG72B31531</arg>
        ///     <arg name="name">MyDatasetName</arg>
        ///     <arg name="workflowId">01F6Q75NC7TEPXWSNSXJC18BDE</arg>
        ///     <arg name="versionNumber">3</arg>
        /// </request>
        /// <returns status="200">Occurs when the operation is successful. The
        /// data set information will be attached to the response.</returns>
        /// <returns status="404">Occurs when the data set could not be found.</returns>
        [Authorize]
        [HttpPatch("{id}/data/{datasetId}")]
        public async Task<ActionResult<DatasetItem>> PatchWorkspaceData(
            [FromRoute] string id,
            [FromRoute] string datasetId,
            [FromQuery(Name = "name")] string name,
            [FromQuery(Name = "workflow")] string workflowId,
<<<<<<< HEAD
            [FromQuery(Name = "nr")] int? versionNumber
=======
            [FromQuery(Name = "workflowVersion")] int? versionNumber
>>>>>>> 89a86b4b
        )
        {
            DatasetItem datasetItem = await LoadWorkspaceDatasetAsync(id, datasetId);
            if (datasetItem is null) return NotFound();
            if (name is not null) datasetItem.Name = name;
            if (workflowId is not null) datasetItem.WorkflowId = workflowId;
            if (versionNumber.HasValue) datasetItem.VersionNumber = versionNumber.Value;
            string json = JsonSerializer.Serialize<DatasetItem>(datasetItem, JsonOptions);
            bool updated = await _noSqlDbContext.UpdateDocumentStringAsync
            (
                Keys.GetWorkspaceKey(id),
                Keys.GetDatasetKey(datasetId),
                json
            );
            if (!updated) return NotFound();
            else return Ok(datasetItem);
        }

        /// <summary>
        /// Retrieves all the data sets under the given workspace. 
        /// </summary>
        /// <param name="id">The workspace identifier.</param>
        /// <request name="Example">
        ///     <arg name="workspaceId">01F68ES7FSMMY1PYCG72B31759</arg>
        /// </request>
        /// <returns status="200">Occurs when the operation is successful.
        /// A list of data sets will be attached to the returned object.</returns>
        [Authorize]
        [HttpGet("{id}/data")]
        public async Task<ActionResult<List<DatasetItem>>> GetWorkspaceDatasets(
            [FromRoute] string id
        )
        {
            string partitionKey = Keys.GetWorkspaceKey(id);
            string sortKeyPrefix = Keys.GetDatasetKey("");
            List<string> jsonStrings = await _noSqlDbContext.LoadDocumentStringsAsync(partitionKey, sortKeyPrefix);
            List<DatasetItem> datasetItems = new() { };
            foreach (string jsonString in jsonStrings)
            {
                datasetItems.Add(JsonSerializer.Deserialize<DatasetItem>(jsonString, JsonOptions));
            }
            return Ok(datasetItems);
        }

        /// <summary>
        /// Retrieves data set information for the specified workspace and data set.
        /// </summary>
        /// <param name="id">The workspace identifier.</param>
        /// <param name="datasetId">The data set identifier.</param>
        /// <request name="Example">
        ///     <arg name="id">01F68ES7FSMMY1PYCG72B31759</arg>
        ///     <arg name="datasetId">02F69ES5FSMMY1PYCG72B31531</arg>
        /// </request>
        /// <returns status="200">Occurs when the operation is successful.
        /// The data set information will be attached to the returned object.</returns>
        /// <returns status="404">Occurs when the data set could not be found.</returns>
        [Authorize]
        [HttpGet("{id}/data/{datasetId}")]
        public async Task<ActionResult<DatasetItem>> GetWorkspaceDataset(
            [FromRoute] string id,
            [FromRoute] string datasetId
        )
        {
            DatasetItem datasetItem = await LoadWorkspaceDatasetAsync(id, datasetId);
            if (datasetItem is null) return NotFound();
            else return Ok(datasetItem);
        }

        /// <summary>
        /// Delete the data set from the given workspace. 
        /// </summary>
        /// <param name="id">The workspace identifier.</param>
        /// <param name="datasetId">The data set identifier.</param>
        /// <request name="Example">
        ///     <arg name="id">01F68ES7FSMMY1PYCG72B31759</arg>
        ///     <arg name="datasetId">02F69ES5FSMMY1PYCG72B31531</arg>
        /// </request>
        /// <returns status="200">Occurs when the operation is successful.</returns>
        /// <returns status="404">Occurs when the data set could not be found.</returns>
        [Authorize]
        [HttpDelete("{id}/data/{datasetId}")]
        public async Task<ActionResult> DeleteWorkspaceData(
            [FromRoute] string id,
            [FromRoute] string datasetId
        )
        {
            bool deleted = await _noSqlDbContext.DeleteDocumentStringAsync
            (
                Keys.GetWorkspaceKey(id),
                Keys.GetDatasetKey(datasetId)
            );
            if (deleted) return Ok();
            else return NotFound();
        }

        /// <summary>
        /// Persists a workflow under the given workspace
        /// </summary>
        /// <param name="id">The workspace identifier.</param>
        /// <param name="workflowId">The workflow identifier.</param>
        /// <param name="versionNumber">Optional workflow version number.</param>
        /// <request name="Example">
        ///     <arg name="id">01F68ES7FSMMY1PYCG72B31759</arg>
        ///     <arg name="workflowId">01F7S2CBC9WHE5YMBHX8FB2FAM</arg>
        /// </request>
        /// <request name="Example with version number">
        ///     <arg name="id">01F68ES7FSMMY1PYCG72B31759</arg>
        ///     <arg name="workflowId">01F7S2CBC9WHE5YMBHX8FB2FAM</arg>
        ///     <arg name="versionNumber">3</arg>
        /// </request>
        /// <returns status="200">Occurs when the operation is successful. The workflow information
        /// will be attached to the response object.</returns>
        /// <returns status="404">Occurs when a workflow with the specified identifier and version
        /// could not be found.</returns>
        [Authorize]
        [HttpPost("{id}/workflows/{workflowId}")]
        public async Task<ActionResult<WorkflowAccessItem>> PostWorkspaceWorkflow(
            [FromRoute] string id,
            [FromRoute] string workflowId,
<<<<<<< HEAD
            [FromQuery(Name = "nr")] int? versionNumber 
=======
            [FromQuery(Name = "workflowVersion")] int? versionNumber 
>>>>>>> 89a86b4b
        )
        {
            // Set the version number
            int nr;
            if (versionNumber.HasValue) nr = versionNumber.Value;
            else nr = await WorkflowController.GetCurrentWorkflowVersionNumber
                (
                    new UserInformation(User).Id,
                    workflowId,
                    _noSqlDbContext
                );
                
            // Load workflow information
            WorkflowItem workflowItem = await WorkflowController.LoadWorkflowAsync(workflowId, nr, _noSqlDbContext);
            if (workflowItem is null) return NotFound();

            // Persist access information
            WorkflowAccessItem workflowAccessItem =  await UpdateWorkflowAccessAsync
            (
                id,
                workflowId,
                workflowItem.Workflow.Name,
                workflowItem.VersionInformation
            );

            // Return access information
            return Ok(workflowAccessItem);
        }

        /// <summary>
        /// Retrieves information on workflows that are accessible under a workspace.
        /// </summary>
        /// <param name="id">The workspace identifier.</param>
        /// <param name="archived">A flag indicating whether archived workspaces should be returned.
        /// Set to true if archived workspaces should be returned, otherwise set to false.
        /// Defaults to false.</param>
        /// <request name="Example">
        ///     <arg name="id">01F68ES7FSMMY1PYCG72B31759</arg>
        /// </request>
        /// <request name="Example to retrieve archived workflows">
        ///     <arg name="id">01F68ES7FSMMY1PYCG72B31759</arg>
        ///     <arg name="archived">true</arg>
        /// </request>
        /// <returns status="200">Occurs when the operation is successful. The workflow information
        /// will be attached to the response object.</returns>
        [Authorize]
        [HttpGet("{id}/workflows")]
        public async Task<ActionResult<List<WorkflowAccessItem>>> GetWorkspaceWorkflows(
            [FromRoute] string id,
            [FromQuery(Name = "archived")] bool? archived
        )
        {
            // If no archived query parameter has been passed, set it to false
            bool isArchived = false;
            if (archived.HasValue) isArchived = archived.Value;

            // Retrieve the workflow access items
            List<WorkflowAccessItem> workflowAccessItems = new() { };
            string partitionKey = Keys.GetWorkspaceKey(id);
            string sortKeyPrefix = Keys.GetWorkflowAccessKey("");
            List<string> jsonStrings = await _noSqlDbContext.LoadDocumentStringsAsync(partitionKey, sortKeyPrefix);
            foreach (string jsonString in jsonStrings)
            {
                WorkflowAccessItem workflowAccessItem =
                    JsonSerializer.Deserialize<WorkflowAccessItem>(jsonString, JsonOptions);
                if (workflowAccessItem.Archived == isArchived) workflowAccessItems.Add(workflowAccessItem);
            }

            // Return the list of items
            return Ok(workflowAccessItems);
        }

        /// <summary>
        /// Retrieves information on the specified workflow.
        /// </summary>
        /// <param name="id">The workspace identifier.</param>
        /// <param name="workflowId">The workflow identifier.</param>
        /// <request name="Example">
        ///     <arg name="id">01F68ES7FSMMY1PYCG72B31759</arg>
        ///     <arg name="workflowId">01F7S2CBC9WHE5YMBHX8FB2FAM</arg>
        /// </request>
        /// <returns status="200">Occurs when the operation is successful. The workflow information
        /// will be attached to the response object.</returns>
        /// <returns status="404">Occurs when no workflow information could be found.</returns>
        [Authorize]
        [HttpGet("{id}/workflows/{workflowId}")]
        public async Task<ActionResult<WorkflowAccessItem>> GetWorkspaceWorkflow(
            [FromRoute] string id,
            [FromRoute] string workflowId
        )
        {
            WorkflowAccessItem workflowAccessItem = await LoadWorkflowAccessAsync(id, workflowId);
            if (workflowAccessItem is null) return NotFound();
            else return Ok(workflowAccessItem);
        }

        /// <summary>
        /// Archives/unarchives a workflow from the workspace, or updates the version of the workflow available
        /// under the workspace
        /// </summary>
        /// <param name="id">The workspace identifier.</param>
        /// <param name="workflowId">The workflow identifier.</param>
        /// <param name="archived">Flag indicating whether the workflow should be archived (true)
        /// or not (false).</param>
        /// <param name="versionNumber">Optional workflow version number that should be accessible under the
        /// workspace.</param>
        /// <request name="Example to archive a workflow">
        ///     <arg name="id">01F68ES7FSMMY1PYCG72B31759</arg>
        ///     <arg name="workflowId">01F7S2CBC9WHE5YMBHX8FB2FAM</arg>
        ///     <arg name="archived">true</arg>
        /// </request>
        /// <request name="Example to update version number">
        ///     <arg name="id">01F68ES7FSMMY1PYCG72B31759</arg>
        ///     <arg name="workflowId">01F7S2CBC9WHE5YMBHX8FB2FAM</arg>
        ///     <arg name="versionNumber">3</arg>
        /// </request>
        /// <request name="Example to unarchive a workflow and set it to a specific version">
        ///     <arg name="id">01F68ES7FSMMY1PYCG72B31759</arg>
        ///     <arg name="workflowId">01F7S2CBC9WHE5YMBHX8FB2FAM</arg>
        ///     <arg name="archived">false</arg>
        ///     <arg name="versionNumber">3</arg>
        /// </request>
        /// <returns status="200">Occurs when the operation is successful. The workflow access information
        /// will be attached to the response object.</returns>
        /// <returns status="404">Occurs when a workflow with the specified identifier 
        /// could not be found.</returns>
        [Authorize]
        [HttpPatch("{id}/workflows/{workflowId}")]
        public async Task<ActionResult<WorkflowAccessItem>> PatchWorkspaceWorkflow(
            [FromRoute] string id,
            [FromRoute] string workflowId,
            [FromQuery(Name = "archived")] bool? archived,
<<<<<<< HEAD
            [FromQuery(Name = "nr")] int? versionNumber
=======
            [FromQuery(Name = "workflowVersion")] int? versionNumber
>>>>>>> 89a86b4b
        )
        {
            // Load the workflow
            WorkflowAccessItem workflowAccessItem = await LoadWorkflowAccessAsync(id, workflowId);
            if (workflowAccessItem is null)
            {
                _logger.LogWarning($"Workflow access item for workspace id {id} and workflow {workflowId} could not be " +
                    $"found for patching");
                return NotFound();
            }

            // Update archive information
            if (archived.HasValue)
            {
                workflowAccessItem.Archived = archived.Value;
                if (archived.Value)
                {
                    workflowAccessItem.DocumentHistory.ArchivedBy = new UserInformation(User);
                    workflowAccessItem.DocumentHistory.DateArchived = DateTime.Now;
                }
                else
                {
                    workflowAccessItem.DocumentHistory.UnarchivedBy = new UserInformation(User);
                    workflowAccessItem.DocumentHistory.DateUnarchived = DateTime.Now;
                }
            }

            // Update version information
            if (versionNumber.HasValue)
            {
                WorkflowItem workflowItem = await WorkflowController.LoadWorkflowAsync
                (
                    workflowId,
                    versionNumber.Value,
                    _noSqlDbContext
                );
                if (workflowItem is null)
                {
                    _logger.LogWarning($"Workflow item for workspace id {id} and workflow {workflowId} could not be " +
                        $"found for patching");
                    return NotFound();
                }
                workflowAccessItem.VersionInformation = workflowItem.VersionInformation;
            }

            // Persist access information
            await UpdateWorkflowAccessAsync(id, workflowId, workflowAccessItem);

            // Return access information
            return Ok(workflowAccessItem);
        }

        /// <summary>
        /// Deletes the specified workflow
        /// </summary>
        /// <param name="id">The workspace identifier.</param>
        /// <param name="workflowId">The workflow identifier.</param>
        /// <request name="Example">
        ///     <arg name="id">01F68ES7FSMMY1PYCG72B31759</arg>
        ///     <arg name="workflowId">01F7S2CBC9WHE5YMBHX8FB2FAM</arg>
        /// </request>
        /// <returns status="200">Occurs when the operation is successful.</returns>
        /// <returns status="403">Occurs when the workflow was not originally added by the logged in user.</returns>
        /// <returns status="404">Occurs when no workflow information could be found.</returns>
        [Authorize]
        [HttpDelete("{id}/workflows/{workflowId}")]
        public async Task<ActionResult<WorkflowAccessItem>> DeleteWorkspaceWorkflow(
            [FromRoute] string id,
            [FromRoute] string workflowId
        )
        {
            WorkflowAccessItem workflowAccessItem = await LoadWorkflowAccessAsync(id, workflowId);
            if (workflowAccessItem is null) return NotFound();
            if (workflowAccessItem.DocumentHistory.AddedBy.Id != new UserInformation(User).Id) return Forbid();
            string partitionKey = Keys.GetWorkspaceKey(id);
            string sortKey = Keys.GetWorkflowAccessKey(workflowId);
            bool deleted = await _noSqlDbContext.DeleteDocumentStringAsync(partitionKey, sortKey);
            if (!deleted) return NotFound();
            else return Ok();
        }

    }
}<|MERGE_RESOLUTION|>--- conflicted
+++ resolved
@@ -1,28 +1,28 @@
-﻿using System;
-using System.Collections.Generic;
-using System.Security.Claims;
-using System.Text.Json;
-using System.Text.Json.Serialization;
-using System.Threading.Tasks;
-using Microsoft.AspNetCore.Authorization;
-using Microsoft.AspNetCore.Mvc;
-using Microsoft.Extensions.Logging;
-
-
-using CartaCore.Serialization.Json;
-using CartaCore.Persistence;
-using CartaWeb.Models.Data;
-using CartaWeb.Models.DocumentItem;
-
-namespace CartaWeb.Controllers
+﻿using System;
+using System.Collections.Generic;
+using System.Security.Claims;
+using System.Text.Json;
+using System.Text.Json.Serialization;
+using System.Threading.Tasks;
+using Microsoft.AspNetCore.Authorization;
+using Microsoft.AspNetCore.Mvc;
+using Microsoft.Extensions.Logging;
+
+
+using CartaCore.Serialization.Json;
+using CartaCore.Persistence;
+using CartaWeb.Models.Data;
+using CartaWeb.Models.DocumentItem;
+
+namespace CartaWeb.Controllers
 {
     /// <summary>
     /// Manages creation, retrieval, and archiving of workspaces by the signed in user, and sharing of workspaces
     /// with other users.
-    /// </summary>
-    [Route("api/[controller]")]
-    [ApiController]
-    public class WorkspaceController : ControllerBase
+    /// </summary>
+    [Route("api/[controller]")]
+    [ApiController]
+    public class WorkspaceController : ControllerBase
     {
         /// <summary>
         /// Options for serialization
@@ -183,7 +183,7 @@
             );
             if (!updated)
             {
-                _logger.LogWarning($"Workspace item for user {userItem.UserInformation.Id} and workspace " +
+                _logger.LogWarning($"Workspace item for user {userItem.UserInformation.Id} and workspace " +
                     $"{workspaceItem.Id} could not be found for update");
                 return false;
             }
@@ -195,7 +195,7 @@
                 Keys.GetUserKey(userItem.UserInformation.Id),
                 json
             );
-            if (!updated) _logger.LogWarning($"User item for user {userItem.UserInformation.Id} and workspace " +
+            if (!updated) _logger.LogWarning($"User item for user {userItem.UserInformation.Id} and workspace " +
                 $"{workspaceItem.Id} could not be found for update");
             return updated;
         }
@@ -305,7 +305,7 @@
             string jsonString = await _noSqlDbContext.LoadDocumentStringAsync(partitionKey, sortKey);
             if (jsonString is null) return null;
             else return (JsonSerializer.Deserialize<WorkflowAccessItem>(jsonString, JsonOptions));
-        }
+        }
 
 
         /// <summary>
@@ -320,22 +320,22 @@
         /// Occurs when the create operation fails unexpectedly due to a key conflict.
         /// </returns>
         [Authorize]
-        [HttpPost("{name}")]
+        [HttpPost("{name}")]
         public async Task<ActionResult<WorkspaceItem>> PostWorkspace(
             [FromRoute] string name
-        )
+        )
         {
             UserInformation userInformation = new UserInformation(User);
-            UserItem userItem = new UserItem(userInformation);
-            userItem.DocumentHistory.AddedBy = userInformation;
-            WorkspaceItem workspaceItem = new WorkspaceItem(name, userInformation);
+            UserItem userItem = new UserItem(userInformation);
+            userItem.DocumentHistory.AddedBy = userInformation;
+            WorkspaceItem workspaceItem = new WorkspaceItem(name, userInformation);
             string id = await CreateWorkspaceAsync(userItem, workspaceItem);
             if (id is null) return Conflict();
-            else
+            else
             {
                 workspaceItem.Id = id;
                 return Ok(workspaceItem);
-            }            
+            }            
         }
 
         /// <summary>
@@ -351,14 +351,14 @@
         /// Occurs when the workspace item for the given ID cannot be found.
         /// </returns>
         [Authorize]
-        [HttpGet("{id}")]
+        [HttpGet("{id}")]
         public async Task<ActionResult<WorkspaceItem>> GetWorkspace(
             [FromRoute] string id
-        )
-        {
+        )
+        {
             WorkspaceItem workspaceItem = await LoadWorkspaceItemAsync(new UserInformation(User).Id, id);
             if (workspaceItem is null) return NotFound();
-            else return Ok(workspaceItem);
+            else return Ok(workspaceItem);
         }
 
         /// <summary>
@@ -450,7 +450,7 @@
         public async Task<ActionResult<WorkspaceItem>> PatchWorkspace(
             [FromRoute] string id,
             [FromQuery(Name = "archived")] bool archived
-        )
+        )
         {
             UserInformation userInformation = new UserInformation(User);
             WorkspaceItem workspaceItem = await LoadWorkspaceItemAsync(userInformation.Id, id);
@@ -505,7 +505,7 @@
         public async Task<ActionResult<List<UserItem>>> PatchWorkspaceUsers(
             [FromRoute] string id,
             [FromBody] List<UserItem> userItems
-        )
+        )
         {
             UserInformation userInformation = new UserInformation(User);
             WorkspaceItem workspaceItem = await LoadWorkspaceItemAsync(userInformation.Id, id);
@@ -536,7 +536,7 @@
         public async Task<ActionResult> DeleteWorkspaceUser(
             [FromRoute] string id,
             [FromQuery(Name = "users")] List<string> users
-        )
+        )
         {
             foreach (string userId in users)
             {
@@ -549,7 +549,7 @@
                 // Delete the workspace for the given user if the workspace is owned by the logged in user
                 if (workspaceItem.DocumentHistory.AddedBy.Id != new UserInformation(User).Id)
                 {
-                    _logger.LogWarning($"Workspace item for user {userId} and workspace {workspaceItem.Id} " +
+                    _logger.LogWarning($"Workspace item for user {userId} and workspace {workspaceItem.Id} " +
                         $"not created by logged in user");
                     return Forbid();
                 }
@@ -560,7 +560,7 @@
                 );
                 if (!deleted)
                 {
-                    _logger.LogWarning($"Workspace item for user {userId} and workspace {workspaceItem.Id} " +
+                    _logger.LogWarning($"Workspace item for user {userId} and workspace {workspaceItem.Id} " +
                         $"could not be deleted");
                     return NotFound();
                 }
@@ -577,7 +577,7 @@
                 );
                 if (!updated)
                 {
-                    _logger.LogWarning($"User item for user {userId} and workspace {workspaceItem.Id} " +
+                    _logger.LogWarning($"User item for user {userId} and workspace {workspaceItem.Id} " +
                         $"could not be found to update delete state");
                     return NotFound();
                 }
@@ -626,7 +626,7 @@
                 json
             );
             if (datasetId is null) return Conflict();
-            else
+            else
             {
                 datasetItem.Id = datasetId;
                 return Ok(datasetItem);
@@ -668,11 +668,7 @@
             [FromRoute] string datasetId,
             [FromQuery(Name = "name")] string name,
             [FromQuery(Name = "workflow")] string workflowId,
-<<<<<<< HEAD
-            [FromQuery(Name = "nr")] int? versionNumber
-=======
             [FromQuery(Name = "workflowVersion")] int? versionNumber
->>>>>>> 89a86b4b
         )
         {
             DatasetItem datasetItem = await LoadWorkspaceDatasetAsync(id, datasetId);
@@ -792,11 +788,7 @@
         public async Task<ActionResult<WorkflowAccessItem>> PostWorkspaceWorkflow(
             [FromRoute] string id,
             [FromRoute] string workflowId,
-<<<<<<< HEAD
-            [FromQuery(Name = "nr")] int? versionNumber 
-=======
             [FromQuery(Name = "workflowVersion")] int? versionNumber 
->>>>>>> 89a86b4b
         )
         {
             // Set the version number
@@ -929,18 +921,14 @@
             [FromRoute] string id,
             [FromRoute] string workflowId,
             [FromQuery(Name = "archived")] bool? archived,
-<<<<<<< HEAD
-            [FromQuery(Name = "nr")] int? versionNumber
-=======
             [FromQuery(Name = "workflowVersion")] int? versionNumber
->>>>>>> 89a86b4b
         )
         {
             // Load the workflow
             WorkflowAccessItem workflowAccessItem = await LoadWorkflowAccessAsync(id, workflowId);
             if (workflowAccessItem is null)
             {
-                _logger.LogWarning($"Workflow access item for workspace id {id} and workflow {workflowId} could not be " +
+                _logger.LogWarning($"Workflow access item for workspace id {id} and workflow {workflowId} could not be " +
                     $"found for patching");
                 return NotFound();
             }
@@ -1014,6 +1002,6 @@
             if (!deleted) return NotFound();
             else return Ok();
         }
-
-    }
+
+    }
 }
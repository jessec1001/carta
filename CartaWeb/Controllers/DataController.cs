using System;
using System.Collections.Generic;
using System.IO;
using System.Linq;
using System.Text.Json;
using System.Threading.Tasks;
using Microsoft.AspNetCore.Mvc;
using Microsoft.Extensions.Logging;

using CartaCore.Data;
using CartaCore.Integration.Synthetic;
using CartaCore.Serialization;
using CartaCore.Serialization.Json;
using CartaCore.Workflow;
using CartaCore.Workflow.Selection;
using CartaWeb.Models.Data;
using CartaWeb.Serialization.Json;
using System.Net.Http;

namespace CartaWeb.Controllers
{
    /// <summary>
    /// Serves data resources from multiple sources in a graph format. Each data source is generally a repository of
    /// many data resources. Each data resource has a unique identifier distinguishing it from other resources in the
    /// same data source. The data source and resource identifiers are required for accessing graph data. The default
    /// graph format returned by this API can be directly imported into Vis.js for ease of use in client applications.
    /// To specify a different format, use the "Accept" header to specify the desired format.
    /// </summary>
    [ApiController]
    [Route("api/[controller]")]
    public class DataController : ControllerBase
    {
        private readonly ILogger<DataController> _logger;

        private static Dictionary<DataSource, IDataResolver> DataResolvers;

        private static string BaseDirectory = @"data";
        private static string GraphDirectory = @"graphs";

        private static JsonSerializerOptions JsonOptions = new JsonSerializerOptions(JsonSerializerDefaults.Web);

        static DataController()
        {
            // Create the data resolvers.
            DataResolvers = new Dictionary<DataSource, IDataResolver>();
            DataResolvers.Add(DataSource.Synthetic, new OptionsDataResolver
            (
                new Dictionary<string, OptionsResourceResolver>
                (
                    new Dictionary<string, OptionsResourceResolver>
                    {
                        [nameof(FiniteUndirectedGraph)] = new OptionsResourceResolver<FiniteUndirectedGraphParameters>
                            (options => new FiniteUndirectedGraph(options)),
                        [nameof(InfiniteDirectedGraph)] = new OptionsResourceResolver<InfiniteDirectedGraphParameters>
                            (options => new InfiniteDirectedGraph(options)),
                    },
                    StringComparer.OrdinalIgnoreCase
                )
            ));
            DataResolvers.Add(DataSource.HyperThought, new HyperthoughtDataResolver());
            DataResolvers.Add(DataSource.User, new UserDataResolver());

            // JSON options.
            JsonOptions.Converters.Insert(0, new JsonObjectConverter());
        }

        /// <summary>
        /// Loads all of the stored graphs asynchronously.
        /// </summary>
        /// <returns>A list of all stored graphs.</returns>
        public static async Task<List<FiniteGraph>> LoadGraphsAsync()
        {
            // Read all of the files.
            string graphDir = Path.Combine(BaseDirectory, GraphDirectory);
            if (!Directory.Exists(graphDir)) return new List<FiniteGraph>();
            return await Directory.GetFiles(graphDir)
                .Select(filePath => int.Parse(Path.GetFileNameWithoutExtension(filePath)))
                .ToAsyncEnumerable()
                .SelectAwait(async id => await LoadGraphAsync(id))
                .ToListAsync();
        }
        /// <summary>
        /// Loads a single graph asynchronously specified by an identifier.
        /// </summary>
        /// <param name="id">The identifier of the graph to get.</param>
        /// <returns>
        /// The loaded graph or <c>null</c> if there is no graph corresponding to the specified identifier.
        /// </returns>
        public static async Task<FiniteGraph> LoadGraphAsync(int id)
        {
            // Try to read the JSON file.
            string graphPath = Path.Combine(BaseDirectory, GraphDirectory, $"{id}.json");
            if (!System.IO.File.Exists(graphPath)) return null;
            using (StreamReader file = new StreamReader(graphPath))
            {
                FiniteGraph graph = JsonSerializer.Deserialize<VisFormat>(await file.ReadToEndAsync(), JsonOptions).Graph;
                graph.Identifier = Identity.Create(id);
                return graph;
            }
        }
        /// <summary>
        /// Saves a single graph asynchronously. If an existing identifier is specified, the graph is overwritten.
        /// Otherwise, an unused identifier is chosen and the graph is saved there.
        /// </summary>
        /// <param name="graph">The graph object.</param>
        /// <param name="existingId">An existing graph identifier, if applicable.</param>
        /// <returns>The identifier of the saved graph.</returns>
        public static async Task<int> SaveGraphAsync(FiniteGraph graph, int? existingId = null)
        {
            // Find out what identifier we should assign to this graph.
            string graphDir = Path.Combine(BaseDirectory, GraphDirectory);
            Directory.CreateDirectory(graphDir);
            int id = 0;
            if (existingId.HasValue) id = existingId.Value;
            else while (System.IO.File.Exists(Path.Combine(graphDir, $"{id}.json"))) id++;

            // Create the JSON file.
            string graphPath = Path.Combine(graphDir, $"{id}.json");
            using (StreamWriter file = new StreamWriter(graphPath))
            {
                graph.Identifier = Identity.Create(id);
                string json = JsonSerializer.Serialize<VisFormat>(await VisFormat.CreateAsync(graph), JsonOptions);
                await file.WriteAsync(json);
            }

            // Return the identifier of the created graph.
            return id;
        }
        /// <summary>
        /// Deletes a single graph specified by an identifier.
        /// </summary>
        /// <param name="id">The identifier of the graph to delete.</param>
        public static async Task<bool> DeleteGraphAsync(int id)
        {
            // Try to delete the JSON file.
            string graphPath = Path.Combine(BaseDirectory, GraphDirectory, $"{id}.json");
            if (System.IO.File.Exists(graphPath))
            {
                System.IO.File.Delete(graphPath);
                return await Task.FromResult(true);
            }
            else return await Task.FromResult(false);
        }


        /// <inheritdoc />
        public DataController(ILogger<DataController> logger)
        {
            _logger = logger;
        }

        /// <summary>
        /// Finds the sample graph associated with a specified source and resource.
        /// </summary>
        /// <param name="source">The data source.</param>
        /// <param name="resource">The resource located on the data source</param>
        /// <returns>The graph data.</returns>
        private async Task<Graph> LookupData(DataSource source, string resource)
        {
            if (resource is not null && DataResolvers.TryGetValue(source, out IDataResolver resolver))
                return await resolver.GenerateAsync(this, resource);
            return null;
        }

        /// <summary>
        /// Gets the valid sources to access data from. Note that this includes data sources that the user may not have
        /// authorization to access. In querying the valid data sources, no data is actually retrieved.
        /// </summary>
        /// <request name="Example"></request>
        /// <returns status="200">A list of the valid data source identifiers.</returns>
        [HttpGet]
        public ActionResult<IList<DataSource>> GetSources()
        {
            return Ok(Enum.GetValues<DataSource>().ToList());
        }
        /// <summary>
        /// Gets the valid resources located at a specific data source. This will query the data source with any
        /// provided authentication to determine available resources.
        /// </summary>
        /// <param name="source">The data source.</param>
        /// <request name="Synthetic">
        ///     <arg name="source">synthetic</arg>
        /// </request>
        /// <request name="HyperThought">
        ///     <arg name="source">hyperthought</arg>
        /// </request>
        /// <returns status="200">A list of resource identifiers.</returns>
        /// <returns status="404">
        /// Occurs when the specified data source is invalid or cannot be accessed with the provided authentication.
        /// </returns>
        [HttpGet("{source}")]
        public async Task<ActionResult<IList<string>>> GetResources(
            [FromRoute] DataSource source
        )
        {
            try
            {
                if (!DataResolvers.ContainsKey(source)) return NotFound();

                IList<string> resources = await DataResolvers[source].FindResourcesAsync(this);
                if (resources is null) return NotFound();
                else return Ok(resources);
            }
            catch (HttpRequestException requestException)
            {
                // Forward the HTTP exception to the caller.
                return StatusCode
                (
                    (int)requestException.StatusCode,
                    new { Source = source }
                );
            }
        }
        /// <summary>
        /// Creates a graph resource inside the specified data source. The graph data must be specified in the one of
        /// the supported formats. The graph will automatically be assigned a resource identifier that is returned from
        /// this function.
        /// </summary>
        /// <param name="source">The data source identifier.</param>
        /// <param name="graph">The specified graph data.</param>
        /// <returns status="200">
        /// The graph data that was created by the function. If any values were missing from the graph data,
        /// they are automatically assigned defaults.
        /// </returns>
        /// <returns status="400">Occurs when the specified data source does not allow data creation.</returns>
        [HttpPost("{source}")]
        public async Task<ActionResult<FiniteGraph>> PostGraph(
            [FromRoute] DataSource source,
            [FromBody] FiniteGraph graph
        )
        {
            try
            {
                if (source == DataSource.User)
                {
                    int id = await SaveGraphAsync(graph);
                    graph.Identifier = Identity.Create(id);
                    return Ok(graph);
                }
                return BadRequest();
            }
            catch (HttpRequestException requestException)
            {
                // Forward the HTTP exception to the caller.
                return StatusCode
                (
                    (int)requestException.StatusCode,
                    new { Source = source }
                );
            }
        }
        /// <summary>
        /// Deletes a graph resource specified by a data source and resource.
        /// </summary>
        /// <param name="source">The data source identifier.</param>
        /// <param name="resource">The data resource identifier.</param>
        /// <returns status="200">Nothing.</returns>
        /// <returns status="400">Occurs when the specified data source does not allow data creation.</returns>
        /// <returns status="404">Occurs when the specified resource could not be found.</returns>
        [HttpDelete("{source}/{resource}")]
        public async Task<ActionResult> DeleteGraph(
            [FromRoute] DataSource source,
            [FromRoute] string resource
        )
        {
            try
            {
                if (source == DataSource.User)
                {
                    if (!int.TryParse(resource, out int id)) return BadRequest();
                    if (await DeleteGraphAsync(id))
                        return Ok();
                    else
                        return NotFound();
                }
                return BadRequest();
            }
            catch (HttpRequestException requestException)
            {
                // Forward the HTTP exception to the caller.
                return StatusCode
                (
                    (int)requestException.StatusCode,
                    new { Source = source, Resource = resource }
                );
            }
        }

        // [HttpGet("{source}/{resource}")]
        // public async Task<ActionResult<GraphOptions>> GetGraphOptions(
        //     [FromRoute] DataSource source,
        //     [FromRoute] string resource,
        //     [FromQuery(Name = "workflow")] int? workflowId = null
        // )
        // {

        // }

        /// <summary>
        /// Gets a particular selector of data from the graph at the specified data resource.
        /// The graph may have an optional workflow, specified by the Workflow API, applied to it.
        /// </summary>
        /// <request name="Synthetic Graph - Root">
        ///     <arg name="source">synthetic</arg>
        ///     <arg name="resource">infiniteDirectedGraph</arg>
        ///     <arg name="selector">roots</arg>
        /// </request>
        /// <request name="Synthetic Graph with Workflow - Root">
        ///     <arg name="source">synthetic</arg>
        ///     <arg name="resource">infiniteDirectedGraph</arg>
        ///     <arg name="selector">roots</arg>
        ///     <arg name="workflow">0</arg>
        /// </request>
        /// <request name="HyperThought Workflow Graph - Root">
        ///     <arg name="source">hyperthought</arg>
        ///     <arg name="resource">Sandbox.Test01</arg>
        ///     <arg name="selector">roots</arg>
        /// </request>
        /// <request name="Synthetic Graph 1 - Specific Vertex">
        ///     <arg name="source">synthetic</arg>
        ///     <arg name="resource">infiniteDirectedGraph</arg>
        ///     <arg name="selector">include</arg>
        ///     <arg name="ids">123e4567-e89b-12d3-a456-426614174000</arg>
        /// </request>
        /// <request name="Synthetic Graph 2 - Specific Vertex">
        ///     <arg name="source">synthetic</arg>
        ///     <arg name="resource">infiniteDirectedGraph</arg>
        ///     <arg name="selector">include</arg>
        ///     <arg name="ids">fd712a01-ac32-47d1-05fd-a619c088dbe1</arg>
        ///     <arg name="seed">1234</arg>
        /// </request>
        /// <request name="Synthetic Graph - No Children">
        ///     <arg name="source">synthetic</arg>
        ///     <arg name="resource">infiniteDirectedGraph</arg>
        ///     <arg name="selector">children</arg>
        ///     <arg name="ids">123e4567-e89b-12d3-a456-426614174000</arg>
        /// </request>
        /// <request name="Synthetic Graph - Children">
        ///     <arg name="source">synthetic</arg>
        ///     <arg name="resource">infiniteDirectedGraph</arg>
        ///     <arg name="selector">children</arg>
        ///     <arg name="ids">fd712a01-ac32-47d1-05fd-a619c088dbe1</arg>
        ///     <arg name="seed">0</arg>
        /// </request>
        /// <returns status="200">
        /// The graph containing the selected vertices and edges constructed from the data resource.
        /// </returns>
        /// <returns status="400">
        /// Occurs when the data resource cannot be queried using the specified selector.
        /// </returns>
        /// <returns status="404">
        /// Occurs if the data resource or source could not be found or cannot be accessed with the provided
        /// authentication.
        /// </returns>
        [HttpGet("{source}/{resource}/{selector}")]
        public async Task<ActionResult<Graph>> GetGraphSelection(
            [FromRoute] DataSource source,
            [FromRoute] string resource,
            [FromRoute] string selector,
            [FromQuery(Name = "workflow")] string workflowId = null
        )
        {
            try
            {
                // Get the base graph and check if it was actually retrieved.
                IGraph graph = await LookupData(source, resource);
                if (graph is null) return NotFound();

<<<<<<< HEAD
            // Apply workflow.
            if (workflowId.HasValue)
            {
                Workflow workflow = await WorkflowController.LoadWorkflowAsync(workflowId.Value);
                if (workflow is null) return NotFound();
                else
                    graph = workflow.Apply(graph);
            }

            // We find the appropriate selector class corresponding to the specified discriminant.
            // We wrap our original graph in this selector graph to provide selection-specific data retrieval.
            Discriminant.TryGetValue<Selector>(selector, out Selector selectorGraph);
            if (selectorGraph is null)
                return BadRequest();
            await TryUpdateModelAsync(selectorGraph, selectorGraph.GetType(), "");
            selectorGraph.Graph = graph;
            graph = selectorGraph;

            // Apply workflow.
            if (workflowId is not null)
            {
                Workflow workflow = await WorkflowController.LoadWorkflowAsync(workflowId);
                if (workflow is null) return NotFound();
                else
                    graph = await workflow.ApplyAsync(graph as IEntireGraph);
=======
                // We find the appropriate selector class corresponding to the specified discriminant.
                // We wrap our original graph in this selector graph to provide selection-specific data retrieval.
                Discriminant.TryGetValue<Selector>(selector, out Selector selectorGraph);
                if (selectorGraph is null)
                    return BadRequest();
                await TryUpdateModelAsync(selectorGraph, selectorGraph.GetType(), "");
                selectorGraph.Graph = graph;
                graph = selectorGraph;

                // Apply workflow.
                if (workflowId.HasValue)
                {
                    Workflow workflow = await WorkflowController.LoadWorkflowAsync(workflowId.Value);
                    if (workflow is null) return NotFound();
                    else
                        graph = await workflow.ApplyAsync(graph as IEntireGraph);
                }

                // Return the graph with an okay status.
                return Ok(graph);
            }
            catch (HttpRequestException requestException)
            {
                // Forward the HTTP exception to the caller.
                return StatusCode
                (
                    (int)requestException.StatusCode,
                    new { Source = source, Resource = resource }
                );
>>>>>>> 88e752b3
            }
        }
    }
}<|MERGE_RESOLUTION|>--- conflicted
+++ resolved
@@ -366,33 +366,15 @@
                 IGraph graph = await LookupData(source, resource);
                 if (graph is null) return NotFound();
 
-<<<<<<< HEAD
-            // Apply workflow.
-            if (workflowId.HasValue)
-            {
-                Workflow workflow = await WorkflowController.LoadWorkflowAsync(workflowId.Value);
-                if (workflow is null) return NotFound();
-                else
-                    graph = workflow.Apply(graph);
-            }
-
-            // We find the appropriate selector class corresponding to the specified discriminant.
-            // We wrap our original graph in this selector graph to provide selection-specific data retrieval.
-            Discriminant.TryGetValue<Selector>(selector, out Selector selectorGraph);
-            if (selectorGraph is null)
-                return BadRequest();
-            await TryUpdateModelAsync(selectorGraph, selectorGraph.GetType(), "");
-            selectorGraph.Graph = graph;
-            graph = selectorGraph;
-
-            // Apply workflow.
-            if (workflowId is not null)
-            {
-                Workflow workflow = await WorkflowController.LoadWorkflowAsync(workflowId);
-                if (workflow is null) return NotFound();
-                else
-                    graph = await workflow.ApplyAsync(graph as IEntireGraph);
-=======
+                // Apply workflow.
+                if (workflowId is not null)
+                {
+                    Workflow workflow = await WorkflowController.LoadWorkflowAsync(workflowId);
+                    if (workflow is null) return NotFound();
+                    else
+                        graph = workflow.Apply(graph);
+                }
+
                 // We find the appropriate selector class corresponding to the specified discriminant.
                 // We wrap our original graph in this selector graph to provide selection-specific data retrieval.
                 Discriminant.TryGetValue<Selector>(selector, out Selector selectorGraph);
@@ -402,15 +384,6 @@
                 selectorGraph.Graph = graph;
                 graph = selectorGraph;
 
-                // Apply workflow.
-                if (workflowId.HasValue)
-                {
-                    Workflow workflow = await WorkflowController.LoadWorkflowAsync(workflowId.Value);
-                    if (workflow is null) return NotFound();
-                    else
-                        graph = await workflow.ApplyAsync(graph as IEntireGraph);
-                }
-
                 // Return the graph with an okay status.
                 return Ok(graph);
             }
@@ -422,7 +395,6 @@
                     (int)requestException.StatusCode,
                     new { Source = source, Resource = resource }
                 );
->>>>>>> 88e752b3
             }
         }
     }

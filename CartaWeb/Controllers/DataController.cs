using System;
using System.Collections.Generic;
using System.IO;
using System.Linq;
using System.Text.Json;
using System.Threading.Tasks;
using Microsoft.AspNetCore.Mvc;
using Microsoft.Extensions.Logging;

using CartaCore.Data;
using CartaCore.Integration.Synthetic;
using CartaCore.Serialization;
using CartaCore.Serialization.Json;
using CartaCore.Workflow;
using CartaCore.Workflow.Selection;
using CartaWeb.Models.Data;
using CartaWeb.Serialization.Json;

namespace CartaWeb.Controllers
{
    /// <summary>
    /// Serves data resources from multiple sources in a graph format. Each data source is generally a repository of
    /// many data resources. Each data resource has a unique identifier distinguishing it from other resources in the
    /// same data source. The data source and resource identifiers are required for accessing graph data. The default
    /// graph format returned by this API can be directly imported into Vis.js for ease of use in client applications.
    /// To specify a different format, use the "Accept" header to specify the desired format.
    /// </summary>
    [ApiController]
    [Route("api/[controller]")]
    public class DataController : ControllerBase
    {
        private readonly ILogger<DataController> _logger;

        private static Dictionary<DataSource, IDataResolver> DataResolvers;

        private static string BaseDirectory = @"data";
        private static string GraphDirectory = @"graphs";

        private static JsonSerializerOptions JsonOptions = new JsonSerializerOptions(JsonSerializerDefaults.Web);

        static DataController()
        {
            // Create the data resolvers.
            DataResolvers = new Dictionary<DataSource, IDataResolver>();
            DataResolvers.Add(DataSource.Synthetic, new OptionsDataResolver
            (
                new Dictionary<string, OptionsResourceResolver>
                (
                    new Dictionary<string, OptionsResourceResolver>
                    {
                        [nameof(FiniteUndirectedGraph)] = new OptionsResourceResolver<FiniteUndirectedGraphParameters>
                            (options => new FiniteUndirectedGraph(options)),
                        [nameof(InfiniteDirectedGraph)] = new OptionsResourceResolver<InfiniteDirectedGraphParameters>
                            (options => new InfiniteDirectedGraph(options)),
                    },
                    StringComparer.OrdinalIgnoreCase
                )
            ));
            DataResolvers.Add(DataSource.HyperThought, new HyperthoughtDataResolver());
            DataResolvers.Add(DataSource.User, new UserDataResolver());

            // JSON options.
            JsonOptions.Converters.Insert(0, new JsonObjectConverter());
        }

        /// <summary>
        /// Loads all of the stored graphs asynchronously.
        /// </summary>
        /// <returns>A list of all stored graphs.</returns>
        public static async Task<List<FiniteGraph>> LoadGraphsAsync()
        {
            // Read all of the files.
            string graphDir = Path.Combine(BaseDirectory, GraphDirectory);
            if (!Directory.Exists(graphDir)) return new List<FiniteGraph>();
            return await Directory.GetFiles(graphDir)
                .Select(filePath => int.Parse(Path.GetFileNameWithoutExtension(filePath)))
                .ToAsyncEnumerable()
                .SelectAwait(async id => await LoadGraphAsync(id))
                .ToListAsync();
        }
        /// <summary>
        /// Loads a single graph asynchronously specified by an identifier.
        /// </summary>
        /// <param name="id">The identifier of the graph to get.</param>
        /// <returns>
        /// The loaded graph or <c>null</c> if there is no graph corresponding to the specified identifier.
        /// </returns>
        public static async Task<FiniteGraph> LoadGraphAsync(int id)
        {
            // Try to read the JSON file.
            string graphPath = Path.Combine(BaseDirectory, GraphDirectory, $"{id}.json");
            if (!System.IO.File.Exists(graphPath)) return null;
            using (StreamReader file = new StreamReader(graphPath))
            {
                FiniteGraph graph = JsonSerializer.Deserialize<VisFormat>(await file.ReadToEndAsync(), JsonOptions).Graph;
                graph.Identifier = Identity.Create(id);
                return graph;
            }
        }
        /// <summary>
        /// Saves a single graph asynchronously. If an existing identifier is specified, the graph is overwritten.
        /// Otherwise, an unused identifier is chosen and the graph is saved there.
        /// </summary>
        /// <param name="graph">The graph object.</param>
        /// <param name="existingId">An existing graph identifier, if applicable.</param>
        /// <returns>The identifier of the saved graph.</returns>
        public static async Task<int> SaveGraphAsync(FiniteGraph graph, int? existingId = null)
        {
            // Find out what identifier we should assign to this graph.
            string graphDir = Path.Combine(BaseDirectory, GraphDirectory);
            Directory.CreateDirectory(graphDir);
            int id = 0;
            if (existingId.HasValue) id = existingId.Value;
            else while (System.IO.File.Exists(Path.Combine(graphDir, $"{id}.json"))) id++;

            // Create the JSON file.
            string graphPath = Path.Combine(graphDir, $"{id}.json");
            using (StreamWriter file = new StreamWriter(graphPath))
            {
                graph.Identifier = Identity.Create(id);
                string json = JsonSerializer.Serialize<VisFormat>(await VisFormat.CreateAsync(graph), JsonOptions);
                await file.WriteAsync(json);
            }

            // Return the identifier of the created graph.
            return id;
        }
        /// <summary>
        /// Deletes a single graph specified by an identifier.
        /// </summary>
        /// <param name="id">The identifier of the graph to delete.</param>
        public static async Task<bool> DeleteGraphAsync(int id)
        {
            // Try to delete the JSON file.
            string graphPath = Path.Combine(BaseDirectory, GraphDirectory, $"{id}.json");
            if (System.IO.File.Exists(graphPath))
            {
                System.IO.File.Delete(graphPath);
                return await Task.FromResult(true);
            }
            else return await Task.FromResult(false);
        }


        /// <inheritdoc />
        public DataController(ILogger<DataController> logger)
        {
            _logger = logger;
        }

        /// <summary>
        /// Finds the sample graph associated with a specified source and resource.
        /// </summary>
        /// <param name="source">The data source.</param>
        /// <param name="resource">The resource located on the data source</param>
        /// <returns>The graph data.</returns>
        private async Task<Graph> LookupData(DataSource source, string resource)
        {
            if (resource is not null && DataResolvers.TryGetValue(source, out IDataResolver resolver))
                return await resolver.GenerateAsync(this, resource);
            return null;
        }

        /// <summary>
        /// Gets the valid sources to access data from. Note that this includes data sources that the user may not have
        /// authorization to access. In querying the valid data sources, no data is actually retrieved.
        /// </summary>
        /// <request name="Example"></request>
        /// <returns status="200">A list of the valid data source identifiers.</returns>
        [HttpGet]
        public ActionResult<IList<DataSource>> GetSources()
        {
            return Ok(Enum.GetValues<DataSource>().ToList());
        }
        /// <summary>
        /// Gets the valid resources located at a specific data source. This will query the data source with any
        /// provided authentication to determine available resources.
        /// </summary>
        /// <param name="source">The data source.</param>
        /// <request name="Synthetic">
        ///     <arg name="source">synthetic</arg>
        /// </request>
        /// <request name="HyperThought">
        ///     <arg name="source">hyperthought</arg>
        /// </request>
        /// <returns status="200">A list of resource identifiers.</returns>
        /// <returns status="404">
        /// Occurs when the specified data source is invalid or cannot be accessed with the provided authentication.
        /// </returns>
        [HttpGet("{source}")]
        public async Task<ActionResult<IList<string>>> GetResources(
            [FromRoute] DataSource source
        )
        {
            if (!DataResolvers.ContainsKey(source)) return NotFound();

            IList<string> resources = await DataResolvers[source].FindResourcesAsync(this);
            if (resources is null) return NotFound();
            else return Ok(resources);
        }
        /// <summary>
        /// Creates a graph resource inside the specified data source. The graph data must be specified in the one of
        /// the supported formats. The graph will automatically be assigned a resource identifier that is returned from
        /// this function.
        /// </summary>
        /// <param name="source">The data source identifier.</param>
        /// <param name="graph">The specified graph data.</param>
        /// <returns status="200">
        /// The graph data that was created by the function. If any values were missing from the graph data,
        /// they are automatically assigned defaults.
        /// </returns>
        /// <returns status="400">Occurs when the specified data source does not allow data creation.</returns>
        [HttpPost("{source}")]
        public async Task<ActionResult<FiniteGraph>> PostGraph(
            [FromRoute] DataSource source,
            [FromBody] FiniteGraph graph
        )
        {
            if (source == DataSource.User)
            {
                int id = await SaveGraphAsync(graph);
                graph.Identifier = Identity.Create(id);
                return Ok(graph);
            }
            return BadRequest();
        }
        /// <summary>
        /// Deletes a graph resource specified by a data source and resource.
        /// </summary>
        /// <param name="source">The data source identifier.</param>
        /// <param name="resource">The data resource identifier.</param>
        /// <returns status="200">Nothing.</returns>
        /// <returns status="400">Occurs when the specified data source does not allow data creation.</returns>
        /// <returns status="404">Occurs when the specified resource could not be found.</returns>
        [HttpDelete("{source}/{resource}")]
        public async Task<ActionResult> DeleteGraph(
            [FromRoute] DataSource source,
            [FromRoute] string resource
        )
        {
            if (source == DataSource.User)
            {
                if (!int.TryParse(resource, out int id)) return BadRequest();
                if (await DeleteGraphAsync(id))
                    return Ok();
                else
                    return NotFound();
            }
            return BadRequest();
        }

        // [HttpGet("{source}/{resource}")]
        // public async Task<ActionResult<GraphOptions>> GetGraphOptions(
        //     [FromRoute] DataSource source,
        //     [FromRoute] string resource,
        //     [FromQuery(Name = "workflow")] int? workflowId = null
        // )
        // {

        // }

        /// <summary>
        /// Gets a particular selector of data from the graph at the specified data resource.
        /// The graph may have an optional workflow, specified by the Workflow API, applied to it.
        /// </summary>
        /// <request name="Synthetic Graph - Root">
        ///     <arg name="source">synthetic</arg>
        ///     <arg name="resource">infiniteDirectedGraph</arg>
        ///     <arg name="selector">roots</arg>
        /// </request>
        /// <request name="Synthetic Graph with Workflow - Root">
        ///     <arg name="source">synthetic</arg>
        ///     <arg name="resource">infiniteDirectedGraph</arg>
        ///     <arg name="selector">roots</arg>
        ///     <arg name="workflow">0</arg>
        /// </request>
        /// <request name="HyperThought Workflow Graph - Root">
        ///     <arg name="source">hyperthought</arg>
        ///     <arg name="resource">Sandbox.Test01</arg>
        ///     <arg name="selector">roots</arg>
        /// </request>
        /// <request name="Synthetic Graph 1 - Specific Vertex">
        ///     <arg name="source">synthetic</arg>
        ///     <arg name="resource">infiniteDirectedGraph</arg>
        ///     <arg name="selector">include</arg>
        ///     <arg name="ids">123e4567-e89b-12d3-a456-426614174000</arg>
        /// </request>
        /// <request name="Synthetic Graph 2 - Specific Vertex">
        ///     <arg name="source">synthetic</arg>
        ///     <arg name="resource">infiniteDirectedGraph</arg>
        ///     <arg name="selector">include</arg>
        ///     <arg name="ids">fd712a01-ac32-47d1-05fd-a619c088dbe1</arg>
        ///     <arg name="seed">1234</arg>
        /// </request>
        /// <request name="Synthetic Graph - No Children">
        ///     <arg name="source">synthetic</arg>
        ///     <arg name="resource">infiniteDirectedGraph</arg>
        ///     <arg name="selector">children</arg>
        ///     <arg name="ids">123e4567-e89b-12d3-a456-426614174000</arg>
        /// </request>
        /// <request name="Synthetic Graph - Children">
        ///     <arg name="source">synthetic</arg>
        ///     <arg name="resource">infiniteDirectedGraph</arg>
        ///     <arg name="selector">children</arg>
        ///     <arg name="ids">fd712a01-ac32-47d1-05fd-a619c088dbe1</arg>
        ///     <arg name="seed">0</arg>
        /// </request>
        /// <returns status="200">
        /// The graph containing the selected vertices and edges constructed from the data resource.
        /// </returns>
        /// <returns status="400">
        /// Occurs when the data resource cannot be queried using the specified selector.
        /// </returns>
        /// <returns status="404">
        /// Occurs if the data resource or source could not be found or cannot be accessed with the provided
        /// authentication.
        /// </returns>
        [HttpGet("{source}/{resource}/{selector}")]
        public async Task<ActionResult<Graph>> GetGraphSelection(
            [FromRoute] DataSource source,
            [FromRoute] string resource,
            [FromRoute] string selector,
            [FromQuery(Name = "workflow")] string workflowId = null
        )
        {
            // Get the base graph and check if it was actually retrieved.
            IGraph graph = await LookupData(source, resource);
            if (graph is null) return NotFound();

            // Apply workflow.
            if (workflowId.HasValue)
            {
                Workflow workflow = await WorkflowController.LoadWorkflowAsync(workflowId.Value);
                if (workflow is null) return NotFound();
                else
                    graph = workflow.Apply(graph);
            }

            // We find the appropriate selector class corresponding to the specified discriminant.
            // We wrap our original graph in this selector graph to provide selection-specific data retrieval.
            Discriminant.TryGetValue<Selector>(selector, out Selector selectorGraph);
            if (selectorGraph is null)
                return BadRequest();
            await TryUpdateModelAsync(selectorGraph, selectorGraph.GetType(), "");
            selectorGraph.Graph = graph;
            graph = selectorGraph;

<<<<<<< HEAD
=======
            // Apply workflow.
            if (workflowId is not null)
            {
                Workflow workflow = await WorkflowController.LoadWorkflowAsync(workflowId);
                if (workflow is null) return NotFound();
                else
                    graph = await workflow.ApplyAsync(graph as IEntireGraph);
            }

>>>>>>> 719469f2
            // Return the graph with an okay status.
            return Ok(graph);
        }
    }
}<|MERGE_RESOLUTION|>--- conflicted
+++ resolved
@@ -345,8 +345,6 @@
             selectorGraph.Graph = graph;
             graph = selectorGraph;
 
-<<<<<<< HEAD
-=======
             // Apply workflow.
             if (workflowId is not null)
             {
@@ -356,7 +354,6 @@
                     graph = await workflow.ApplyAsync(graph as IEntireGraph);
             }
 
->>>>>>> 719469f2
             // Return the graph with an okay status.
             return Ok(graph);
         }

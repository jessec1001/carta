--- conflicted
+++ resolved
@@ -181,8 +181,6 @@
             foreach (HyperthoughtWorkflow workflow in workflows)
                 yield return VertexFromWorkflow(workflow);
         }
-<<<<<<< HEAD
-=======
 
         /// <summary>
         /// Ensures that the graph is valid and authorized. Throws an exception if not.
@@ -191,37 +189,5 @@
         {
             await Api.GetWorkflowAsync(Id);
         }
-
-        // /// <summary>
-        // /// Traverses the child vertices of the workflow graph in preorder fashion asynchronously.
-        // /// </summary>
-        // /// <param name="id">The identifier of the common ancestor vertex.</param>
-        // /// <returns>A preorder enumerable of child vertices.</returns>
-        // public async IAsyncEnumerable<Vertex> TraversePreorderVerticesAsync(Guid id)
-        // {
-        //     List<Task<IList<HyperthoughtWorkflow>>> workflowTasks = new List<Task<IList<HyperthoughtWorkflow>>>();
-
-        //     // Initialize the workflow tasks with the base vertex.
-        //     HyperthoughtWorkflow workflow = await Api.GetWorkflowAsync(id);
-        //     yield return VertexFromWorkflow(workflow);
-
-        //     // Get children until the vertices are traversed.
-        //     workflowTasks.Add(Api.GetWorkflowChildrenAsync(id));
-        //     while (workflowTasks.Count > 0)
-        //     {
-        //         int taskIndex = Task.WaitAny(workflowTasks.ToArray());
-
-        //         IList<HyperthoughtWorkflow> workflows = workflowTasks[taskIndex].Result;
-        //         foreach (HyperthoughtWorkflow childWorkflow in workflows)
-        //             yield return VertexFromWorkflow(childWorkflow);
-
-        //         workflowTasks.RemoveAt(taskIndex);
-        //         workflowTasks.AddRange(workflows
-        //             .Where(workflow => workflow.Content.ChildrenIds.Any())
-        //             .Select(workflow => Api.GetWorkflowChildrenAsync(workflow.Content.PrimaryKey))
-        //         );
-        //     }
-        // }
->>>>>>> 88e752b3
     }
 }